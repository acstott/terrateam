Uri -- an RFC3986 URI/URL parsing library
-----------------------------------------

This is an OCaml implementation of the [RFC3986](http://tools.ietf.org/html/rfc3986) specification 
for parsing URI or URLs.

## Installation

### Via OPAM

The [OPAM](https://opam.ocaml.org) package manager can be used to install this library from source.

    opam install uri

### Locally

You can build the source code locally via the [dune](https://github.com/ocaml/dune)
build system.

    opam install uri --deps-only
    eval `opam config env`
    dune build
    dune runtest

will install the dependencies via OPAM, build the library and then run the tests in the [lib_test/](lib_test/) directory.

## Usage

Once installed, there are three ocamlfind packages available for your use:

- `uri` - the base `Uri` module
<<<<<<< HEAD
=======
- `uri-re` - the _legacy_ implementation
  At the beginning, `uri` used `re` to parse a `string`. Since 4.0.0,
  we use `angstrom` - if something breaks with `uri.4.0.0`, you should compare
  with `uri-re` and submit an issue. `uri-re` is deprecated and it will be
  removed on the next release (see #150)
>>>>>>> a8193494
- `uri.top` - the toplevel printers for use with [utop](https://github.com/diml/utop)
- `uri-sexp` - provides converters to and from s-expressions (via a `Uri_sexp.t` type alias)
- `uri.services` - the `Uri_services` module that provides the equivalent of *[services(5)](http://man7.org/linux/man-pages/man5/services.5.html)*
- `uri.services_full` - the `Uri_services_full` module that provides a complete copy of the `/etc/services` file. This is quite large and normally not needed.

## Contact

- Issues: <https://github.com/mirage/ocaml-uri/issues>
- E-mail: <mirageos-devel@lists.xenproject.org>
- API Documentation: <http://docs.mirage.io/uri/>

[![Build Status](https://travis-ci.org/mirage/ocaml-uri.png)](https://travis-ci.org/mirage/ocaml-uri)<|MERGE_RESOLUTION|>--- conflicted
+++ resolved
@@ -29,14 +29,11 @@
 Once installed, there are three ocamlfind packages available for your use:
 
 - `uri` - the base `Uri` module
-<<<<<<< HEAD
-=======
 - `uri-re` - the _legacy_ implementation
   At the beginning, `uri` used `re` to parse a `string`. Since 4.0.0,
   we use `angstrom` - if something breaks with `uri.4.0.0`, you should compare
   with `uri-re` and submit an issue. `uri-re` is deprecated and it will be
   removed on the next release (see #150)
->>>>>>> a8193494
 - `uri.top` - the toplevel printers for use with [utop](https://github.com/diml/utop)
 - `uri-sexp` - provides converters to and from s-expressions (via a `Uri_sexp.t` type alias)
 - `uri.services` - the `Uri_services` module that provides the equivalent of *[services(5)](http://man7.org/linux/man-pages/man5/services.5.html)*
