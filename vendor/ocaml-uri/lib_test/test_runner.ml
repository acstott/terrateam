(*
 * Copyright (c) 2012 Anil Madhavapeddy <anil@recoil.org>
 *
 * Permission to use, copy, modify, and distribute this software for any
 * purpose with or without fee is hereby granted, provided that the above
 * copyright notice and this permission notice appear in all copies.
 *
 * THE SOFTWARE IS PROVIDED "AS IS" AND THE AUTHOR DISCLAIMS ALL WARRANTIES
 * WITH REGARD TO THIS SOFTWARE INCLUDING ALL IMPLIED WARRANTIES OF
 * MERCHANTABILITY AND FITNESS. IN NO EVENT SHALL THE AUTHOR BE LIABLE FOR
 * ANY SPECIAL, DIRECT, INDIRECT, OR CONSEQUENTIAL DAMAGES OR ANY DAMAGES
 * WHATSOEVER RESULTING FROM LOSS OF USE, DATA OR PROFITS, WHETHER IN AN
 * ACTION OF CONTRACT, NEGLIGENCE OR OTHER TORTIOUS ACTION, ARISING OUT OF
 * OR IN CONNECTION WITH THE USE OR PERFORMANCE OF THIS SOFTWARE.
 *
 *)

open OUnit
open Printf

(* Tuples of decoded and encoded strings. The first element is a number to
   refer to the test, as the pcts_large version duplicates the second field 
   to a large size, so it cant be used as the name of the test *)
let pcts = [
  (1, "hello world!", "hello%20world!");
  (2, "[", "%5B");
  (3, "[[[[[", "%5B%5B%5B%5B%5B");
  (4, "1]", "1%5D");
  (5, "%20", "%2520");
  (6, "", "");
  (7, "f", "f");
]

(* Make an artificially large string version of the pct strings *)
let pcts_large =
  List.map (fun (n,a,b) ->
    let num = 100000 in
    let a' = Buffer.create (String.length a * num) in
    let b' = Buffer.create (String.length b * num) in
    for i = 1 to num do
      Buffer.add_string a' a;
      Buffer.add_string b' b;
    done;
    (n, Buffer.contents a', Buffer.contents b')
  ) pcts
 
(* Tuple of string URI and the decoded version *)
let uri_encodes = [
  "https://user:pass@foo.com:123/wh/at/ever?foo=1&bar=5#5",
   (Uri.make ~scheme:"https" ~userinfo:"user:pass" ~host:"foo.com"
      ~port:123 ~path:"/wh/at/ever" ~query:["foo",["1"];"bar",["5"]] ~fragment:"5" ());
  "http://foo.com", (Uri.make ~scheme:"http" ~host:"foo.com" ());
  "http://foo%21.com", (Uri.make ~scheme:"http" ~host:"foo!.com" ());
  "/wh/at/ev/er", (Uri.make ~path:"/wh/at/ev/er" ());
  "/wh/at!/ev%20/er", (Uri.make ~path:"/wh/at!/ev /er" ());
  "http://%5Bdead%3Abeef%3A%3Adead%3A0%3Abeaf%5D",
    (Uri.make ~scheme:"http" ~host:"[dead:beef::dead:0:beaf]" ());
  "foo+bar%3A", (Uri.make ~path:"foo+bar:" ());
  "foo+bar:///", (Uri.make ~scheme:"foo+bar" ~host:"" ~path:"/" ());
  "foo2-bar.baz:///", (Uri.make ~scheme:"foo2-bar.baz" ~host:"" ~path:"/" ());
]

let map_pcts_tests size name test args =
  List.map (fun (n, a,b) ->
    let name = sprintf "pct_%s:%d:%s" size n a in
    let a1, b1 = test a b in
    let test () = assert_equal ~printer:(fun x -> x) a1 b1 in
    name >:: test
  ) args

let test_pct_small =
  (map_pcts_tests "small" "encode" (fun a b -> b, (Uri.pct_encode a)) pcts) @ 
  (map_pcts_tests "small" "decode" (fun a b -> (Uri.pct_decode b), a) pcts)

let test_pct_large =
  (map_pcts_tests "large" "encode" (fun a b -> (Uri.pct_encode a), b) pcts_large) @
  (map_pcts_tests "large" "decode" (fun a b -> (Uri.pct_decode b), a) pcts_large)

(* Test that a URL encodes to the expected value *)
let test_uri_encode =
  List.map (fun (uri_str, uri) ->
    let name = sprintf "uri:%s" uri_str in
    let test () = assert_equal ~printer:(fun x -> x) uri_str (Uri.to_string uri) in
    name >:: test
  ) uri_encodes

(* Test URI query decoding *)
let uri_query = [
  "https://user:pass@foo.com:123/wh/at/ever?foo=1&bar=5#5", ["foo",["1"]; "bar",["5"]];
  "//domain?f+1=bar&+f2=bar%212", ["f 1",["bar"];" f2",["bar!2"]];
  "//domain?foo=&bar=", ["foo",[""];"bar",[""]];
  "//domain?a=b%26c%3Dd", ["a",["b&c=d"]];
  "?",[];
  "?&",["",[];"",[]];
  "?&&",["",[];"",[];"",[]];
  "??&/&",["?",[];"/",[];"",[]];
  "?#?/#",[];
  "?%23",["#",[]];
  "?=&==",["",[""];"",["="]];
  "?==,&=,=",["",["=";""];"",["";"="]];
  "?a=,,%26&,%2C=%2C,",["a",["";"";"&"];",,",[",";""]];
  "?%3D=%3D",["=",["="]];
  "?,",[",",[]];
]

let test_query_decode =
  List.map (fun (uri_str,res) ->
    let uri = Uri.of_string uri_str in
    let test () = assert_equal ~printer:(fun l ->
      String.concat " "
	(List.map
	   (fun (k,v) -> sprintf "\"%s\" = \"%s\"" k (String.concat "," v)) l))
      res (Uri.query uri) in
    uri_str >:: test
  ) uri_query

(* Test URI query encoding. No pct encoding as that is done later by Uri.to_string *)
let uri_query_make = [
  [], "";
  ["foo",["bar"]], "foo=bar";
  ["foo1",["bar1"];"foo2",["bar2"]], "foo1=bar1&foo2=bar2";
  ["foo1",["bar1"];"foo2",["bar2"];"foo3",["bar3"]],
  "foo1=bar1&foo2=bar2&foo3=bar3";
  ["#",["#";"#"]], "%23=%23,%23";
  ["",[]], "";
  ["",[""]], "=";
  ["",["";""]], "=,";
  ["&",["&"]], "%26=%26";
  ["=",["="]], "%3D==";
  [",",[",";""]], ",=%2C,";
]

let test_query_encode =
  List.map (fun (qs,res) ->
    let test () = assert_equal ~printer:(fun l -> l) res (Uri.encoded_of_query qs) in
    res >:: test
  ) uri_query_make

(* Test relative URI resolution
   from <http://tools.ietf.org/html/rfc3986#section-5.4> *)
let uri_rel_res = [
  (* "normal" *)
  "g:h",     "g:h";
  "g",       "http://a/b/c/g";
  "./g",     "http://a/b/c/g";
  "g/",      "http://a/b/c/g/";
  "/g",      "http://a/g";
  "//g",     "http://g";
  "?y",      "http://a/b/c/d;p?y";
  "g?y",     "http://a/b/c/g?y";
  "#s",      "http://a/b/c/d;p?q#s";
  "g#s",     "http://a/b/c/g#s";
  "g?y#s",   "http://a/b/c/g?y#s";
  ";x",      "http://a/b/c/;x";
  "g;x",     "http://a/b/c/g;x";
  "g;x?y#s", "http://a/b/c/g;x?y#s";
  "",        "http://a/b/c/d;p?q";
  ".",       "http://a/b/c/";
  "./",      "http://a/b/c/";
  "..",      "http://a/b/";
  "../",     "http://a/b/";
  "../g",    "http://a/b/g";
  "../..",   "http://a/";
  "../../",  "http://a/";
  "../../g", "http://a/g";
  (* "abnormal" *)
  "../../../g",    "http://a/g";
  "../../../../g", "http://a/g";
  "/./g",          "http://a/g";
  "/../g",         "http://a/g";
  "g.",            "http://a/b/c/g.";
  ".g",            "http://a/b/c/.g";
  "g..",           "http://a/b/c/g..";
  "..g",           "http://a/b/c/..g";
  "./../g",        "http://a/b/g";
  "./g/.",         "http://a/b/c/g/";
  "g/./h",         "http://a/b/c/g/h";
  "g/../h",        "http://a/b/c/h";
  "g;x=1/./y",     "http://a/b/c/g;x=1/y";
  "g;x=1/../y",    "http://a/b/c/y";
  "g?y/./x",       "http://a/b/c/g?y/./x";
  "g?y/../x",      "http://a/b/c/g?y/../x";
  "g#s/./x",       "http://a/b/c/g#s/./x";
  "g#s/../x",      "http://a/b/c/g#s/../x";
  "http:g",        "http:g";
]

let test_rel_res =
  let base = Uri.of_string "http://a/b/c/d;p?q" in
  List.map (fun (rel,abs) ->
    let test () = assert_equal ~printer:(fun l -> l)
      abs (Uri.to_string (Uri.resolve "http" base (Uri.of_string rel))) in
    rel >:: test
  ) uri_rel_res

let file_uri_rel_res = [ (* http://tools.ietf.org/html/rfc1738#section-3.10 *)
  "/foo/bar/baz", "file:///foo/bar/baz";
  "//localhost/foo", "file:///foo";
]

let test_file_rel_res =
  List.map (fun (rel,abs) ->
    let test () = assert_equal ~printer:(fun l -> l)
      abs (Uri.to_string (Uri.resolve "file" (Uri.of_string "")
                            (Uri.of_string rel))) in
    rel >:: test
  ) file_uri_rel_res

let generic_uri_norm = [
  "HTTP://example.com/", "http://example.com/";
  "http://example.com/%3a%3f", "http://example.com/%3A%3F";
  "http://Example.Com/", "http://example.com/";
  "http://example.com/%68%65%6c%6c%6f", "http://example.com/hello";
  "http://example.com/../", "http://example.com/";
  "http://example.com/./././", "http://example.com/";
]

let test_generic_uri_norm =
  List.map (fun (o,n) ->
    let test () = assert_equal ~printer:(fun l -> l)
      n (Uri.to_string (Uri.resolve "http" (Uri.of_string "")
                          (Uri.of_string o))) in
    o >:: test
  ) generic_uri_norm

<<<<<<< HEAD
let rel_id = [
  "a/path/fragment";
  "/an/absolute/path";
  "?a&b&c";
  "?a=&b=&c=";
  "?a=b&b=c&c=a";
  "foo+bar:///";
]

let test_rel_id =
  List.map (fun id ->
    let test () = assert_equal ~printer:(fun l -> l)
      id (Uri.to_string (Uri.of_string id)) in
    id >:: test
  ) rel_id
=======
let default_scheme = "ftp"
let tcp_port_of_uri = [
  "a/relative/path",
  List.hd (Uri_services.tcp_port_of_service default_scheme);
  "https://foo.bar/", 443;
  "ssh://user@host.tld/", 22;
  "http://foo.bar/", 80;
  "http://foo.bar:8000/", 8000;
]

let test_tcp_port_of_uri =
  let string_of_int_option = function None -> "None"
    | Some i -> Printf.sprintf "Some %d" i
  in List.map (fun (uri,pn) ->
    let test () = assert_equal ~printer:string_of_int_option
      (Some pn)
      (Uri_services.tcp_port_of_uri ~default:default_scheme
         (Uri.of_string uri))
    in uri >:: test
  ) tcp_port_of_uri
>>>>>>> 69bdc049

(* Returns true if the result list contains successes only.
   Copied from oUnit source as it isnt exposed by the mli *)
let rec was_successful =
  function
    | [] -> true
    | RSuccess _::t
    | RSkip _::t ->
        was_successful t
    | RFailure _::_
    | RError _::_
    | RTodo _::_ ->
        false

let _ =
<<<<<<< HEAD
  let suite = "URI" >::: (test_pct_small @ test_pct_large @ test_uri_encode @ test_query_decode @ test_query_encode @ test_rel_res @ test_file_rel_res @ test_generic_uri_norm @ test_rel_id) in
=======
  let suite = "URI" >::: (test_pct_small @ test_pct_large @ test_uri_encode @ test_query_decode @ test_query_encode @ test_rel_res @ test_file_rel_res @ test_generic_uri_norm @ test_tcp_port_of_uri) in
>>>>>>> 69bdc049
  let verbose = ref false in
  let set_verbose _ = verbose := true in
  Arg.parse
    [("-verbose", Arg.Unit set_verbose, "Run the test in verbose mode.");]
    (fun x -> raise (Arg.Bad ("Bad argument : " ^ x)))
    ("Usage: " ^ Sys.argv.(0) ^ " [-verbose]");
  if not (was_successful (run_test_tt ~verbose:!verbose suite)) then
  exit 1
<|MERGE_RESOLUTION|>--- conflicted
+++ resolved
@@ -223,7 +223,6 @@
     o >:: test
   ) generic_uri_norm
 
-<<<<<<< HEAD
 let rel_id = [
   "a/path/fragment";
   "/an/absolute/path";
@@ -239,7 +238,7 @@
       id (Uri.to_string (Uri.of_string id)) in
     id >:: test
   ) rel_id
-=======
+
 let default_scheme = "ftp"
 let tcp_port_of_uri = [
   "a/relative/path",
@@ -260,7 +259,6 @@
          (Uri.of_string uri))
     in uri >:: test
   ) tcp_port_of_uri
->>>>>>> 69bdc049
 
 (* Returns true if the result list contains successes only.
    Copied from oUnit source as it isnt exposed by the mli *)
@@ -276,11 +274,7 @@
         false
 
 let _ =
-<<<<<<< HEAD
-  let suite = "URI" >::: (test_pct_small @ test_pct_large @ test_uri_encode @ test_query_decode @ test_query_encode @ test_rel_res @ test_file_rel_res @ test_generic_uri_norm @ test_rel_id) in
-=======
-  let suite = "URI" >::: (test_pct_small @ test_pct_large @ test_uri_encode @ test_query_decode @ test_query_encode @ test_rel_res @ test_file_rel_res @ test_generic_uri_norm @ test_tcp_port_of_uri) in
->>>>>>> 69bdc049
+  let suite = "URI" >::: (test_pct_small @ test_pct_large @ test_uri_encode @ test_query_decode @ test_query_encode @ test_rel_res @ test_file_rel_res @ test_generic_uri_norm @ test_rel_id @ test_tcp_port_of_uri) in
   let verbose = ref false in
   let set_verbose _ = verbose := true in
   Arg.parse
