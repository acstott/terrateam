--- conflicted
+++ resolved
@@ -23,39 +23,22 @@
   let (+) a b = seq [a;b]
   let (/) a b = alt [a;b]
 
-<<<<<<< HEAD
-  let gen_delims = Re.Posix.re "[:/?#\\[\\]@]"
-  let sub_delims = Re.Posix.re "[!$&'()*+,;=]"
-  let c_at = char '@'
-  let c_colon = char ':'
-  let c_slash = char '/'
-  let c_slash2 = Re.Posix.re "//"
-=======
   let gen_delims = Posix.re "[:/?#\\[\\]@]"
   let sub_delims = Posix.re "[!$&'()*+,;=]"
   let c_at = char '@'
   let c_colon = char ':'
   let c_slash = char '/'
   let c_slash2 = Posix.re "//"
->>>>>>> c1412642
   let c_dot = char '.'
   let c_question = char '?'
   let c_hash = char '#'
 
   let reserved = gen_delims / sub_delims
-<<<<<<< HEAD
-  let unreserved = Re.Posix.re "[A-Za-z0-9-._~]"
-  let hexdig = Re.Posix.re "[0-9A-Fa-f]"
-  let pct_encoded = (char '%') + hexdig + hexdig
-
-  let dec_octet = Re.Posix.re "25[0-5]|2[0-4][0-9]|[01]?[0-9][0-9]?"
-=======
   let unreserved = Posix.re "[A-Za-z0-9-._~]"
   let hexdig = Posix.re "[0-9A-Fa-f]"
   let pct_encoded = (char '%') + hexdig + hexdig
 
   let dec_octet = Posix.re "25[0-5]|2[0-4][0-9]|[01]?[0-9][0-9]?"
->>>>>>> c1412642
   let ipv4_address = (repn (dec_octet + c_dot) 3 (Some 3)) + dec_octet
 
   (* following RFC2234, RFC3986, RFC6874 and
@@ -80,11 +63,7 @@
          / ((1<|((5<|h16c) + h16)) + cc             +  h16)
          / ((1<|((6<|h16c) + h16)) + cc                   )
       )
-<<<<<<< HEAD
-      + (opt (Re.Posix.re "%25" + rep1 zone_id))
-=======
       + (opt (Posix.re "%25" + rep1 zone_id))
->>>>>>> c1412642
       + char ']'
     )
 
@@ -92,11 +71,7 @@
 
   let host = ipv6_address / ipv4_address / reg_name (* | ipv4_literal TODO *)
   let userinfo = rep (unreserved / pct_encoded / sub_delims / c_colon)
-<<<<<<< HEAD
-  let port = Re.Posix.re "[0-9]*"
-=======
   let port = Posix.re "[0-9]*"
->>>>>>> c1412642
   let authority = (opt ((group userinfo) + c_at)) + (group host) + (opt (c_colon + (group port)))
   let null_authority = (group empty) + (group empty) + (group empty)
 
@@ -119,11 +94,7 @@
   let hier_part = (c_slash2 + authority + path_abempty)
              / (path_absolute / path_rootless / path_empty)
 
-<<<<<<< HEAD
-  let scheme = Re.Posix.re "[A-Za-z][A-Za-z0-9+\\\\-\\.]*"
-=======
   let scheme = Posix.re "[A-Za-z][A-Za-z0-9+\\\\-\\.]*"
->>>>>>> c1412642
   let query = group (rep ( pchar / c_slash / c_question))
   let fragment = group (rep (pchar / c_slash / c_question))
 
@@ -135,16 +106,6 @@
 
   let relative_ref = relative_part + (opt (c_question + query)) + (opt (c_hash + fragment))
 
-<<<<<<< HEAD
-  let uri_reference = Re.Posix.re "^(([^:/?#]+):)?(//([^/?#]*))?([^?#]*)(\\?([^#]*))?(#(.*))?"
-end
-
-let ipv4_address = Re.Posix.compile Raw.ipv4_address
-let ipv6_address = Re.Posix.compile Raw.ipv6_address
-let uri_reference = Re.Posix.compile Raw.uri_reference
-let authority = Re.Posix.compile Raw.authority
-let host = Re.Posix.compile Raw.host
-=======
   let uri_reference = Posix.re "^(([^:/?#]+):)?(//([^/?#]*))?([^?#]*)(\\?([^#]*))?(#(.*))?"
 end
 
@@ -152,5 +113,4 @@
 let ipv6_address = Posix.compile Raw.ipv6_address
 let uri_reference = Posix.compile Raw.uri_reference
 let authority = Posix.compile Raw.authority
-let host = Posix.compile Raw.host
->>>>>>> c1412642
+let host = Posix.compile Raw.host