(*
 * Copyright (c) 2012-2013 Anil Madhavapeddy <anil@recoil.org>
 *
 * Permission to use, copy, modify, and distribute this software for any
 * purpose with or without fee is hereby granted, provided that the above
 * copyright notice and this permission notice appear in all copies.
 *
 * THE SOFTWARE IS PROVIDED "AS IS" AND THE AUTHOR DISCLAIMS ALL WARRANTIES
 * WITH REGARD TO THIS SOFTWARE INCLUDING ALL IMPLIED WARRANTIES OF
 * MERCHANTABILITY AND FITNESS. IN NO EVENT SHALL THE AUTHOR BE LIABLE FOR
 * ANY SPECIAL, DIRECT, INDIRECT, OR CONSEQUENTIAL DAMAGES OR ANY DAMAGES
 * WHATSOEVER RESULTING FROM LOSS OF USE, DATA OR PROFITS, WHETHER IN AN
 * ACTION OF CONTRACT, NEGLIGENCE OR OTHER TORTIOUS ACTION, ARISING OUT OF
 * OR IN CONNECTION WITH THE USE OR PERFORMANCE OF THIS SOFTWARE.
 *
 *)

(** Uniform Resource Identifier handling that is RFC3986-compliant. *)

(** A single URI that is a compact sequence of characters that identifies
    an abstract or physical resource. *)
type t

type component = [
    `Scheme
  | `Authority
  | `Userinfo (** subcomponent of authority in some schemes *)
  | `Host (** subcomponent of authority in some schemes *)
  | `Path
  | `Query
  | `Query_key
  | `Query_value
  | `Fragment
<<<<<<< HEAD
  | `Generic
]
=======
  | `Custom of (component * string * string) (* (component * safe chars * unsafe chars) *)
  ]

(** For pct encoding customization when converting a URI to a string. *)
type pct_encoder
>>>>>>> 3a213013

(** {2 Core functionality } *)

(** The empty (zero length) URI reference. Useful for constructing
    URIs piece-by-piece. *)
val empty : t

(** Comparator ordering by host, scheme, port, userinfo, path, query,
    and finally fragment. Designed to produce a reasonable sort order. *)
val compare : t -> t -> int

(** [equal a b] is [compare a b = 0]. *)
val equal : t -> t -> bool

(** Percent-encode a string. The [component] argument defaults to `Path *)
val pct_encode : ?scheme:string -> ?component:component -> string -> string

(** Construct a pct_encoder. *)
val pct_encoder :
  ?scheme:component ->
  ?userinfo:component ->
  ?host:component ->
  ?path:component ->
  ?query_key:component ->
  ?query_value:component ->
  ?fragment:component ->
  unit ->
  pct_encoder

(** Percent-decode a percent-encoded string *)
val pct_decode : string -> string

(** Parse a URI string literal into a URI structure. A bare string will be
    interpreted as a path; a string prefixed with `//` will be interpreted as a
    host.
*)
val of_string : string -> t

(** Convert a URI structure into a percent-encoded URI string *)
val to_string : ?pct_encoder:pct_encoder -> t -> string

(** Resolve a URI against a default scheme and base URI *)
val resolve : string -> t -> t -> t

(** Canonicalize a URI according to Sec 6.2.3 "Scheme-Based
    Normalization". This transform is more aggressive than the
    standard URI-generic normalization automatically done. In
    particular, HTTP(S) URIs with empty path components will have
    their path components set to "/". Some applications like web
    servers may rely on the distinction between a path-less and a
    root-path URI to distinguish request URIs (e.g. OPTIONS * vs
    OPTIONS /).

    @see <https://tools.ietf.org/html/rfc3986#section-6.2.3> RFC 3986.6.2.3
*)
val canonicalize : t -> t

(** Make a URI from supplied components. If userinfo or port are
    supplied without host, an empty host is added. If path is supplied
    and userinfo, host, or port is also supplied, path is made
    absolute but not resolved. *)
val make : ?scheme:string -> ?userinfo:string -> ?host:string ->
  ?port:int -> ?path:string -> ?query:(string * string list) list ->
  ?fragment:string -> unit -> t

(** Functional update for a URI using the supplied components.  If a component
    is unspecified then it will be unchanged.  If a component is supplied as
    [None] then the component will be removed in the returned URI.  If a
    component is supplied as [Some x] then [x] will be added if it does not
    exist in the source URI or replaced if it does exist. *)
val with_uri : ?scheme:string option -> ?userinfo:string option ->
  ?host:string option -> ?port:int option -> ?path:string option ->
  ?query:(string * string list) list option -> ?fragment:string option -> t -> t

(** {2 Query functions }

    The query string API attempts to accommodate conventional query
    string representations (i.e. [?key0=value0&key1=value1]) while
    maximally exposing any meaning in those representations. For
    example, it is not necessarily the case that [/] and [/?] are
    equivalent to a web server. In the former case, we observe a zero
    query string whereas in the latter case, we observe a query string
    with a single key, [""] and a zero value. Compare this with [/?=]
    which has a single key and a single empty value,
    [""]. Additionally, some query functions return lists of values
    for a key. These list values are extracted from a {b single} key
    with a comma-separated value list. If a query string has multiple
    identical keys, you must use {! query} to retrieve the entirety of
    the structured query string.
*)

(** Get a query string from a URI *)
val query : t -> (string * string list) list

(** Get a verbatim query string from a URI. If the provenance of the
    URI is a string and its query component has not been updated, this
    is the literal query string as parsed. Otherwise, this is the
    composition of {!query} and {!encoded_of_query} *)
val verbatim_query : ?pct_encoder:pct_encoder -> t -> string option

(** Make a percent-encoded query string from percent-decoded query tuple *)
val encoded_of_query :
  ?scheme:string ->
  ?pct_encoder:pct_encoder ->
  (string * string list) list ->
  string

(** Parse a percent-encoded query string into a percent-decoded query tuple *)
val query_of_encoded : string -> (string * string list) list

(** Replace the query URI with the supplied list.
    Input URI is not modified
*)
val with_query : t -> (string * string list) list -> t

(** Replace the query URI with the supplied singleton query list.
    Input URI is not modified
*)
val with_query' : t -> (string * string) list -> t

(** [get_query_param' q key] returns the list of values for the
    [key] parameter in query [q].  Note that an empty list is not the
    same as a [None] return value.  For a query [foo], the mapping is:
    - [/] returns None
    - [/?foo] returns Some []
    - [/?foo=] returns [Some [""]]
    - [/?foo=bar] returns [Some ["bar"]]
    - [/?foo=bar,chi] returns [Some ["bar","chi"]]

    Query keys can be duplicated in the URI, in which case the first
    one is returned.  If you want to resolve duplicate keys, obtain
    the full result set with {! query } instead.
*)
val get_query_param' : t -> string -> string list option

(** [get_query_param q key] returns the value found for a [key] in
     query [q].  If there are multiple values for the key, then the
     first one is returned. *)
val get_query_param: t -> string -> string option

(** Add a query parameter to the input query URI.
    Input URI is not modified
*)
val add_query_param : t -> (string * string list) -> t

(** Add a query parameter to the input singleton query URI.
    Input URI is not modified
*)
val add_query_param' : t -> (string * string) -> t

(** Add a query parameter list to the input query URI.
    Input URI is not modified
*)
val add_query_params : t -> (string * string list) list -> t

(** Add a query singleton parameter list to the input query URI.
    Input URI is not modified
*)
val add_query_params' : t -> (string * string) list -> t

(** Remove a query key from the input query URI.
    Input URI is not modified, and no error is generated if the
    key does not already exist in the URI.
*)
val remove_query_param : t -> string -> t

(** {2 Component getters and setters } *)

(** Get the encoded path component of a URI *)
val path : ?pct_encoder:pct_encoder -> t -> string

(** Get the encoded path and query components of a URI *)
val path_and_query : t -> string

(** Replace the path URI with the supplied encoded path.
    If a host is present in the supplied URI, the path is made absolute but not
    resolved. If the path is empty, the path component is removed.
    Input URI is not modified *)
val with_path : t -> string -> t

(** Get the scheme component of a URI *)
val scheme : t -> string option

(** Replace the scheme portion of the URI with the supplied [scheme].
    Input URI is not modified *)
val with_scheme : t -> string option -> t

(** Get the userinfo component of a URI *)
val userinfo : ?pct_encoder:pct_encoder -> t -> string option

(** Replace the userinfo portion of the URI with the supplied [string option].
    If no host is present in the supplied URI, an empty host is added.
    Input URI is not modified. *)
val with_userinfo : t -> string option -> t

(** Get the username component of a URI *)
val user : t -> string option

(** Get the password component of a URI *)
val password : t -> string option

(** Replace the password portion of the URI with the supplied [string option].
    If no host is present in the supplied URI, an empty host is added.
    Input URI is not modified.
*)
val with_password : t -> string option -> t

(** Get the host component of a URI *)
val host : t -> string option

(** Replace the host component of the URI.
    Input URI is not modified. *)
val with_host: t -> string option -> t

(** Get the host component of a URI, with a default supplied if one is
    not present *)
val host_with_default: ?default:string -> t -> string

(** Get the port component of a URI *)
val port : t -> int option

(** Replace the port component of the URI with the supplied port.
    If no host is present in the supplied URI, an empty host is added.
    Input URI is not modified. *)
val with_port : t -> int option -> t

(** Get the fragment component of a URI *)
val fragment : t -> string option

(** Replace the fragment component of a URI with the supplied fragment.
    Input URI is not modified *)
val with_fragment : t -> string option -> t

(** {2 Formatters } *)

(**  [pp ppf t] will output a human readable version of the Uri [t]
    to the formatter [ppf] *)
val pp : Format.formatter -> t -> unit [@@ocaml.toplevel_printer]

(**  [pp_hum] is now an alias for the {!pp} function. *)
val pp_hum : Format.formatter -> t -> unit

module Parser : sig
  val ipv6 : string Angstrom.t
  val uri_reference : t Angstrom.t
end<|MERGE_RESOLUTION|>--- conflicted
+++ resolved
@@ -31,16 +31,12 @@
   | `Query_key
   | `Query_value
   | `Fragment
-<<<<<<< HEAD
   | `Generic
-]
-=======
   | `Custom of (component * string * string) (* (component * safe chars * unsafe chars) *)
   ]
 
 (** For pct encoding customization when converting a URI to a string. *)
 type pct_encoder
->>>>>>> 3a213013
 
 (** {2 Core functionality } *)
 
