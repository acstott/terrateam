(*
 * Copyright (c) 2012-2014 Anil Madhavapeddy <anil@recoil.org>
 * Copyright (c) 2012-2014 David Sheets <sheets@alum.mit.edu>
 *
 * Permission to use, copy, modify, and distribute this software for any
 * purpose with or without fee is hereby granted, provided that the above
 * copyright notice and this permission notice appear in all copies.
 *
 * THE SOFTWARE IS PROVIDED "AS IS" AND THE AUTHOR DISCLAIMS ALL WARRANTIES
 * WITH REGARD TO THIS SOFTWARE INCLUDING ALL IMPLIED WARRANTIES OF
 * MERCHANTABILITY AND FITNESS. IN NO EVENT SHALL THE AUTHOR BE LIABLE FOR
 * ANY SPECIAL, DIRECT, INDIRECT, OR CONSEQUENTIAL DAMAGES OR ANY DAMAGES
 * WHATSOEVER RESULTING FROM LOSS OF USE, DATA OR PROFITS, WHETHER IN AN
 * ACTION OF CONTRACT, NEGLIGENCE OR OTHER TORTIOUS ACTION, ARISING OUT OF
 * OR IN CONNECTION WITH THE USE OR PERFORMANCE OF THIS SOFTWARE.
 *
 *)

[@@@ocaml.warning "-32"]

type component = [
  | `Scheme
  | `Authority
  | `Userinfo (* subcomponent of authority in some schemes *)
  | `Host (* subcomponent of authority in some schemes *)
  | `Path
  | `Query
  | `Query_key
  | `Query_value
  | `Fragment
<<<<<<< HEAD
  | `Generic
=======
  | `Custom of (component * string * string) (* (component * safe chars * unsafe chars) *)
>>>>>>> 3a213013
]

type pct_encoder = {
    scheme: component;
    userinfo: component;
    host: component;
    path: component;
    query_key: component;
    query_value: component;
    fragment: component;
  }

let rec iter_concat fn sep buf = function
  | last::[] -> fn buf last
  | el::rest ->
    fn buf el;
    Buffer.add_string buf sep;
    iter_concat fn sep buf rest
  | [] -> ()

let rev_interject e lst =
  let rec aux acc = function
    | []  -> acc
    | x::xs -> aux (x::e::acc) xs
  in match lst with
  | []  -> []
  | h::t -> aux [h] t

let compare_opt c t t' = match t, t' with
  | None,   None   -> 0
  | Some _, None   -> 1
  | None,   Some _ -> -1
  | Some a, Some b -> c a b

let rec compare_list f t t' = match t, t' with
  | [],    []    ->  0
  | _::_,  []    ->  1
  | [],    _::_  -> -1
  | x::xs, y::ys ->
    match f x y with 0 -> compare_list f xs ys | c -> c

(** Safe characters that are always allowed in a URI
  * Unfortunately, this varies depending on which bit of the URI
  * is being parsed, so there are multiple variants (and this
  * set is probably not exhaustive. TODO: check.
*)
type safe_chars = bool array

module type Scheme = sig
  val safe_chars_for_component : component -> safe_chars
  val normalize_host : string option -> string option
  val canonicalize_port : int option -> int option
  val canonicalize_path : string list -> string list
end

module Generic : Scheme = struct
  let sub_delims a =
    let subd = "!$&'()*+,;=" in
    for i = 0 to String.length subd - 1 do
      let c = Char.code subd.[i] in
      a.(c) <- true
    done;
    a

  let safe_chars : safe_chars =
    let a = Array.make 256 false in
    let always_safe =
      "ABCDEFGHIJKLMNOPQRSTUVWXYZabcdefghijklmnopqrstuvwxyz0123456789_.-~" in
    for i = 0 to String.length always_safe - 1 do
      let c = Char.code always_safe.[i] in
      a.(c) <- true
    done;
    a

  let pchar : safe_chars =
    let a = sub_delims (Array.copy safe_chars) in
    a.(Char.code ':') <- true;
    a.(Char.code '@') <- true;
    a

  let safe_chars_for_scheme : safe_chars =
    let a = Array.copy safe_chars in
    a.(Char.code '+') <- true;
    a

  (** Safe characters for the path component of a URI *)
  let safe_chars_for_path : safe_chars =
    let a = sub_delims (Array.copy pchar) in
    (* delimiter: non-segment delimiting uses should be pct encoded *)
    a.(Char.code '/') <- false;
    a

  let safe_chars_for_query : safe_chars =
    (* TODO: What about {"!","$",","}? See <https://github.com/avsm/ocaml-uri/commit/1ef3f1dfb41bdb4f33f223ffe16e62a33975661a#diff-740f2de53c9eb36e9670ddfbdb9ba914R171> *)
    let a = Array.copy pchar in
    a.(Char.code '/') <- true;
    a.(Char.code '?') <- true;
    (* '&' is safe but we should encode literals to avoid ambiguity
       with the already parsed qs params *)
    a.(Char.code '&') <- false;
    (* ';' is safe but some systems treat it like '&'. *)
    a.(Char.code ';') <- false;
    a.(Char.code '+') <- false;
    a

  let safe_chars_for_query_key : safe_chars =
    let a = Array.copy safe_chars_for_query in
    a.(Char.code '=') <- false;
    a

  let safe_chars_for_query_value : safe_chars =
    let a = Array.copy safe_chars_for_query in
    a.(Char.code ',') <- false;
    a

  let safe_chars_for_fragment : safe_chars = safe_chars_for_query

  (** Safe characters for the userinfo subcomponent of a URI.
      TODO: this needs more reserved characters added *)
  let safe_chars_for_userinfo : safe_chars =
    let a = Array.copy safe_chars in
    (* delimiter: non-segment delimiting uses should be pct encoded *)
    a.(Char.code ':') <- false;
    a

  let rec safe_chars_for_component = function
    | `Path -> safe_chars_for_path
    | `Userinfo -> safe_chars_for_userinfo
    | `Query -> safe_chars_for_query
    | `Query_key -> safe_chars_for_query_key
    | `Query_value -> safe_chars_for_query_value
    | `Fragment -> safe_chars_for_fragment
    | `Scheme -> safe_chars_for_scheme
<<<<<<< HEAD
    | `Generic
=======
    | `Custom ((component : component), safe, unsafe) ->
       let safe_chars = safe_chars_for_component component in
       for i = 0 to String.length safe - 1 do
         let c = Char.code safe.[i] in
         safe_chars.(c) <- true
       done;
       for i = 0 to String.length unsafe - 1 do
         let c = Char.code unsafe.[i] in
         safe_chars.(c) <- false
       done;
       safe_chars
>>>>>>> 3a213013
    | _ -> safe_chars

  let normalize_host hso = hso

  let canonicalize_port port = port
  let canonicalize_path path = path
end

module Http : Scheme = struct
  include Generic

  let normalize_host = function
    | Some hs -> Some (String.lowercase_ascii hs)
    | None -> None

  let canonicalize_port = function
    | None -> None
    | Some 80 -> None
    | Some x -> Some x

  let canonicalize_path = function
    | [] -> ["/"]
    | x  -> x
end

module Https : Scheme = struct
  include Http

  let canonicalize_port = function
    | None -> None
    | Some 443 -> None
    | Some x -> Some x
end

module File : Scheme = struct
  include Generic

  let normalize_host = function
    | Some hs ->
      let hs = String.lowercase_ascii hs in
      if hs="localhost" then Some "" else Some hs
    | None -> None
end

module Urn : Scheme = struct
  include Generic

end

let module_of_scheme = function
  | Some s -> begin match String.lowercase_ascii s with
      | "http" -> (module Http : Scheme)
      | "https"  -> (module Https : Scheme)
      | "file" -> (module File : Scheme)
      | "urn"  -> (module Urn : Scheme)
      | _ -> (module Generic : Scheme)
    end
  | None -> (module Generic : Scheme)

(** Portions of the URL must be converted to-and-from percent-encoding
  * and this really, really shouldn't be mixed up. So this Pct module
  * defines abstract Pct.encoded and Pct.decoded types which sets the
  * state of the underlying string.  There are functions to "cast" to
  * and from these and normal strings, and this promotes a bit of
  * internal safety.  These types are not exposed to the external
  * interface, as casting to-and-from is quite a bit of hassle and
  * probably not a lot of use to the average consumer of this library
*)
module Pct : sig
  type encoded
  type decoded

  val encode : ?scheme:string -> ?component:component -> decoded -> encoded
  val decode : encoded -> decoded

  (* The empty decoded string *)
  val empty_decoded : decoded
  (* Identity functions so we need to explicitly cast when using them below *)
  val cast_encoded : string -> encoded
  val cast_decoded : string -> decoded
  val uncast_encoded : encoded -> string
  val uncast_decoded : decoded -> string
  (* Lift HOFs for maps over encodings, decodings, and strings *)
  val lift_encoded : (encoded -> encoded) -> string -> string
  val lift_decoded : (decoded -> decoded) -> string -> string
  val unlift_encoded : (string -> string) -> encoded -> encoded
  val unlift_decoded : (string -> string) -> decoded -> decoded
  val unlift_decoded2 : (string -> string -> 'a) -> decoded -> decoded -> 'a
end = struct
  type encoded = string
  type decoded = string
  let cast_encoded x = x
  let cast_decoded x = x
  let empty_decoded = ""
  let uncast_decoded x = x
  let uncast_encoded x = x

  let lift_encoded f = f
  let lift_decoded f = f
  let unlift_encoded f = f
  let unlift_decoded f = f
  let unlift_decoded2 f = f

  (** Scan for reserved characters and replace them with
      percent-encoded equivalents.
      @return a percent-encoded string *)
  let encode ?scheme ?(component=`Path) b =
    let module Scheme = (val (module_of_scheme scheme) : Scheme) in
    let safe_chars = Scheme.safe_chars_for_component component in
    let len = String.length b in
    let buf = Buffer.create len in
    let rec scan start cur =
      if cur >= len then begin
        Buffer.add_substring buf b start (cur-start);
      end else begin
        let c = Char.code b.[cur] in
        if safe_chars.(c) then
          scan start (cur+1)
        else begin
          if cur > start then Buffer.add_substring buf b start (cur-start);
          Buffer.add_string buf (Printf.sprintf "%%%02X" c);
          scan (cur+1) (cur+1)
        end
      end
    in
    scan 0 0;
    Buffer.contents buf

  let int_of_hex_char c =
    let c = int_of_char (Char.uppercase_ascii c) - 48 in
    if c > 9
    then if c > 16 && c < 23
      then c - 7
      else failwith "int_of_hex_char"
    else if c >= 0
    then c
    else failwith "int_of_hex_char"

  (** Scan for percent-encoding and convert them into ASCII.
      @return a percent-decoded string *)
  let decode b =
    (* TODO: Should both strict and non-strict versions be exposed? *)
    let len = String.length b in
    let buf = Buffer.create len in
    let rec scan start cur =
      if cur >= len then Buffer.add_substring buf b start (cur-start)
      else if b.[cur] = '%' then begin
        Buffer.add_substring buf b start (cur-start);
        let cur = cur + 1 in
        if cur >= len then Buffer.add_char buf '%'
        else match int_of_hex_char b.[cur] with
        | exception _ ->
          Buffer.add_char buf '%';
          scan cur cur
        | highbits -> begin
          let cur = cur + 1 in
          if cur >= len then begin
            Buffer.add_char buf '%';
            Buffer.add_char buf b.[cur-1]
          end else begin
            let start_at =
              match int_of_hex_char b.[cur] with
              | lowbits ->
                Buffer.add_char buf (Char.chr (highbits lsl 4 + lowbits));
                cur+1
              | exception _ ->
                Buffer.add_char buf '%';
                Buffer.add_char buf b.[cur-1];
                cur
            in scan start_at start_at
          end
        end
      end else scan start (cur+1)
    in
    scan 0 0;
    Buffer.contents buf
end

(* Percent encode a string *)
let pct_encode ?scheme ?(component=`Path) s =
  Pct.(uncast_encoded (encode ?scheme ~component (cast_decoded s)))

let pct_encoder
      ?(scheme=`Scheme)
      ?(userinfo=`Userinfo)
      ?(host=`Host)
      ?(path=`Path)
      ?(query_key=`Query_key)
      ?(query_value=`Query_value)
      ?(fragment=`Fragment)
      () =
  { scheme; userinfo; host; path; query_key; query_value; fragment }

(* Percent decode a string *)
let pct_decode s = Pct.(uncast_decoded (decode (cast_encoded s)))

(* Userinfo string handling, to and from an id * credential pair *)
module Userinfo = struct
  type t = string * string option

  let compare (u,p) (u',p') =
    match String.compare u u' with
    | 0 -> compare_opt String.compare p p'
    | c -> c

  let userinfo_of_encoded us =
    match Stringext.split ~max:2 ~on:':' us with
    | [] -> ("",None)
    | [u] -> (pct_decode u,None)
    | u::p::_ -> (pct_decode u,Some (pct_decode p))

  let encoded_of_userinfo ?scheme ~component (u,po) =
    let len = String.(
      1 + (length u) + (match po with None -> 0 | Some p -> length p))
    in
    let buf = Buffer.create len in
    Buffer.add_string buf (pct_encode ?scheme ~component u);
    begin match po with None -> ();
    | Some p ->
      Buffer.add_char buf ':';
      Buffer.add_string buf (pct_encode ?scheme ~component p)
    end;
    Pct.cast_encoded (Buffer.contents buf)
end

let userinfo_of_encoded = Userinfo.userinfo_of_encoded
let encoded_of_userinfo ?scheme ~component = Userinfo.encoded_of_userinfo ?scheme ~component

(* Path string handling, to and from a list of path tokens *)
module Path = struct
  (* Invariant: every element is non-zero, slashes (/) only occur alone. *)
  (* Yes, it's better this way. This means you can retain separator
     context in recursion (e.g. remove_dot_segments for relative resolution). *)

  type t = string list

  let compare = compare_list String.compare

  (* Make a path token list from a percent-encoded string *)
  let path_of_encoded ps =
    let tokl = Stringext.full_split ps ~on:'/' in
    List.map pct_decode tokl

  (* Subroutine for resolve <http://tools.ietf.org/html/rfc3986#section-5.2.4> *)
  let remove_dot_segments p =
    let revp = List.rev p in
    let rec loop ascension outp = function
      | "/"::".."::r | ".."::r -> loop (ascension + 1) outp r
      | "/"::"."::r  | "."::r  -> loop ascension outp r
      | "/"::[] | [] when List.(length p > 0 && hd p = "/") -> "/"::outp
      | [] when ascension > 0 -> List.rev_append
        ("/"::(rev_interject "/" Array.(to_list (make ascension "..")))) outp
      | [] -> List.(if length outp > 0 && hd outp = "/" then tl outp else outp)
      | "/"::"/"::r when ascension > 0 -> loop (ascension - 1) outp ("/"::r)
      | "/"::_::r when ascension > 0 -> loop (ascension - 1) outp r
      | s::r -> loop 0 (s::outp) r
    in loop 0 [] revp

  let encoded_of_path ?scheme ~component p =
    let len = List.fold_left (fun c tok -> String.length tok + c) 0 p in
    let buf = Buffer.create len in
    iter_concat (fun buf -> function
    | "/" -> Buffer.add_char buf '/'
    | seg -> Buffer.add_string buf (pct_encode ?scheme ~component seg)
    ) "" buf p;
    Pct.cast_encoded (Buffer.contents buf)

  (* Subroutine for resolve <http://tools.ietf.org/html/rfc3986#section-5.2.3> *)
  let merge bhost bpath relpath =
    match bhost, List.rev bpath with
    | Some _, [] -> "/"::relpath
    | _, ("/"::rbpath | _::"/"::rbpath) -> List.rev_append ("/"::rbpath) relpath
    | _, _ -> relpath
end

let path_of_encoded = Path.path_of_encoded
let encoded_of_path ?scheme ~component = Path.encoded_of_path ?scheme ~component

(* Query string handling, to and from an assoc list of key/values *)
module Query = struct

  type kv = (string * string list) list

  type t =
    | KV of kv
    | Raw of string option * kv Lazy.t

  let compare x y = match x, y with
    | KV kvl, KV kvl'
    | Raw (_, lazy kvl), KV kvl'
    | KV kvl, Raw (_, lazy kvl') ->
      compare_list (fun (k,vl) (k',vl') ->
        match String.compare k k' with
        | 0 -> compare_list String.compare vl vl'
        | c -> c
      ) kvl kvl'
    | Raw (raw,_), Raw (raw',_) -> compare_opt String.compare raw raw'

  let find q k = try Some (List.assoc k q) with Not_found -> None

  let split_query qs =
    let els = Stringext.split ~on:'&' qs in
    (* Replace a + in a query string with a space in-place *)
    let plus_to_space s =
      let s = Bytes.unsafe_of_string s in
      for i = 0 to Bytes.length s - 1 do
        if Bytes.get s i = '+' then Bytes.set s i ' '
      done;
      Bytes.unsafe_to_string s
    in
    let rec loop acc = function
      | (k::v::_)::tl ->
        let n = plus_to_space k,
                (match Stringext.split ~on:',' (plus_to_space v) with
                 | [] -> [""] | l -> l) in
        loop (n::acc) tl
      | [k]::tl ->
        let n = plus_to_space k, [] in
        loop (n::acc) tl
      | []::tl -> loop (("", [])::acc) tl
      | [] -> acc
    in
    match els with
    | []  -> ["",[]]
    | els -> loop []
      (List.rev_map (fun el -> Stringext.split ~on:'=' el ~max:2) els)

  (* Make a query tuple list from a percent-encoded string *)
  let query_of_encoded qs =
    List.map
      (fun (k, v) -> (pct_decode k, List.map pct_decode v))
      (split_query qs)

  (* Assemble a query string suitable for putting into a URI.
   * Tuple inputs are percent decoded and will be encoded by
   * this function.
  *)
  let encoded_of_query ?scheme ?(pct_encoder=pct_encoder ()) l =
    let len = List.fold_left (fun a (k,v) ->
        a + (String.length k)
        + (List.fold_left (fun a s -> a+(String.length s)+1) 0 v) + 2) (-1) l in
    let buf = Buffer.create len in
    iter_concat (fun buf (k,v) ->
        Buffer.add_string buf (pct_encode ?scheme ~component:pct_encoder.query_key k);
        if v <> [] then (
          Buffer.add_char buf '=';
          iter_concat (fun buf s ->
              Buffer.add_string buf
                (pct_encode ?scheme ~component:pct_encoder.query_value s)
            ) "," buf v)
      ) "&" buf l;
    Buffer.contents buf

  let of_raw qs =
    let lazy_query = Lazy.from_fun (fun () -> query_of_encoded qs) in
    Raw (Some qs, lazy_query)

  let kv = function Raw (_, lazy kv) | KV kv -> kv
end

let query_of_encoded = Query.query_of_encoded
let encoded_of_query ?scheme = Query.encoded_of_query ?scheme

(* Type of the URI, with most bits being optional *)
type t = {
  scheme: Pct.decoded option;
  userinfo: Userinfo.t option;
  host: Pct.decoded option;
  port: int option;
  path: Path.t;
  query: Query.t;
  fragment: Pct.decoded option;
}

let empty = {
  scheme = None;
  userinfo = None;
  host = None;
  port = None;
  path = [];
  query = Query.Raw (None, Lazy.from_val []);
  fragment = None;
}

let compare_decoded = Pct.unlift_decoded2 String.compare
let compare_decoded_opt = compare_opt compare_decoded
let compare t t' =
  (match compare_decoded_opt t.host t'.host with
  | 0 -> (match compare_decoded_opt t.scheme t'.scheme with
    | 0 -> (match compare_opt (fun p p' ->
      if p < p' then -1 else if p > p' then 1 else 0
    ) t.port t'.port with
      | 0 -> (match compare_opt Userinfo.compare t.userinfo t'.userinfo with
        | 0 -> (match Path.compare t.path t'.path with
          | 0 -> (match Query.compare t.query t'.query with
            | 0 -> compare_decoded_opt t.fragment t'.fragment
            | c -> c)
          | c -> c)
        | c -> c)
      | c -> c)
    | c -> c)
  | c -> c)

let equal t t' = compare t t' = 0

let uncast_opt = function
  | Some h -> Some (Pct.uncast_decoded h)
  | None -> None

let cast_opt = function
  | Some h -> Some (Pct.cast_decoded h)
  | None -> None

let normalize schem uri =
  let module Scheme =
    (val (module_of_scheme (uncast_opt schem)) : Scheme) in
  let dob f = function
    | Some x -> Some (Pct.unlift_decoded f x)
    | None -> None
  in {uri with
      scheme=dob String.lowercase_ascii uri.scheme;
      host=cast_opt (Scheme.normalize_host (uncast_opt uri.host))
     }

(* Make a URI record. This is a bit more inefficient than it needs to be due to the
 * casting/uncasting (which isn't fully identity due to the option box), but it is
 * no big deal for now.
*)
let make ?scheme ?userinfo ?host ?port ?path ?query ?fragment () =
  let decode = function
    |Some x -> Some (Pct.cast_decoded x) |None -> None in
  let host = match userinfo, host, port with
    | _, Some _, _ | None, None, None -> host
    | Some _, None, _ | _, None, Some _ -> Some ""
  in
  let userinfo = match userinfo with
    | None -> None | Some u -> Some (userinfo_of_encoded u) in
  let path = match path with
    |None -> [] | Some p ->
      let path = path_of_encoded p in
      match host, path with
      | None, _ | Some _, "/"::_ | Some _, [] -> path
      | Some _, _  -> "/"::path
  in
  let query = match query with
    | None -> Query.KV []
    | Some p -> Query.KV p
  in
  let scheme = decode scheme in
  normalize scheme
    { scheme; userinfo;
      host=decode host; port; path; query; fragment=decode fragment }

(** Convert a URI structure into a percent-encoded string
    <http://tools.ietf.org/html/rfc3986#section-5.3>
*)
let to_string ?(pct_encoder=pct_encoder ()) uri =
  let scheme = match uri.scheme with
    | Some s -> Some (Pct.uncast_decoded s)
    | None -> None in
  let buf = Buffer.create 128 in
  (* Percent encode a decoded string and add it to the buffer *)
  let add_pct_string ?(component=`Path) x =
    Buffer.add_string buf (Pct.uncast_encoded (Pct.encode ?scheme ~component x))
  in
  (match uri.scheme with
   |None -> ()
   |Some x ->
     add_pct_string ~component:pct_encoder.scheme x;
     Buffer.add_char buf ':'
  );
  (* URI has a host if any host-related component is set. Defaults to "". *)
  if (match uri.userinfo, uri.host, uri.port with
  | Some _, _, _ | _, Some _, _ | _, _, Some _ -> true | _ -> false)
  then Buffer.add_string buf "//";
  (match uri.userinfo with
  |None -> ()
  |Some userinfo ->
    Buffer.add_string buf
      (Pct.uncast_encoded (encoded_of_userinfo ?scheme ~component:pct_encoder.userinfo userinfo));
    Buffer.add_char buf '@'
  );
  (match uri.host with
  |None -> ()
  |Some host ->
    add_pct_string ~component:pct_encoder.host host;
  );
  (match uri.port with
  |None -> ()
  |Some port ->
    Buffer.add_char buf ':';
    Buffer.add_string buf (string_of_int port)
  );
  (match uri.path with (* Handle relative paths correctly *)
  | [] -> ()
  | "/"::_ ->
    Buffer.add_string buf (Pct.uncast_encoded
                              (encoded_of_path ?scheme ~component:pct_encoder.path uri.path))
  | first_segment::_ ->
    (match uri.host with
     | Some _ -> Buffer.add_char buf '/'
     | None ->
       (* ensure roundtrip by forcing relative path interpretation not scheme *)
       match Stringext.find_from first_segment ~pattern:":" with
       | None -> ()
       | Some _ -> match scheme with
         | Some _ -> ()
         | None -> Buffer.add_string buf "./"
    );
    Buffer.add_string buf
      (Pct.uncast_encoded (encoded_of_path ?scheme ~component:pct_encoder.path uri.path))
  );
  Query.(match uri.query with
    | Raw (None,_) | KV [] -> ()
    | Raw (_,lazy q) | KV q -> (* normalize e.g. percent capitalization *)
      Buffer.add_char buf '?';
      Buffer.add_string buf (encoded_of_query ?scheme ~pct_encoder q)
  );
  (match uri.fragment with
   |None -> ()
   |Some f -> Buffer.add_char buf '#'; add_pct_string ~component:pct_encoder.fragment f
  );
  Buffer.contents buf

(* Various accessor functions, as the external uri type is abstract  *)
let get_decoded_opt = function None -> None |Some x -> Some (Pct.uncast_decoded x)
let scheme uri = get_decoded_opt uri.scheme
let with_scheme uri =
  function
  |Some scheme -> { uri with scheme=Some (Pct.cast_decoded scheme) }
  |None -> { uri with scheme=None }

let host uri = get_decoded_opt uri.host
let with_host uri =
  function
  |Some host -> { uri with host=Some (Pct.cast_decoded host) }
  |None -> { uri with host=None }

let host_with_default ?(default="localhost") uri =
  match host uri with
  |None -> default
  |Some h -> h

let userinfo ?(pct_encoder=pct_encoder ()) uri = match uri.userinfo with
  | None -> None
  | Some userinfo -> Some (Pct.uncast_encoded (match uri.scheme with
    | None -> encoded_of_userinfo ~component:pct_encoder.userinfo userinfo
    | Some s -> encoded_of_userinfo ~scheme:(Pct.uncast_decoded s) ~component:pct_encoder.userinfo userinfo))
let with_userinfo uri userinfo =
  let userinfo = match userinfo with
    | Some u -> Some (userinfo_of_encoded u)
    | None -> None
  in
  match host uri with
  | None -> { uri with host=Some (Pct.cast_decoded ""); userinfo=userinfo }
  | Some _ -> { uri with userinfo=userinfo }

let user uri = match uri.userinfo with
  | None -> None
  | Some (user, _) -> Some user

let password uri = match uri.userinfo with
  | None | Some (_, None) -> None
  | Some (_, Some pass) -> Some pass
let with_password uri password =
  let result userinfo = match host uri with
    | None -> { uri with host=Some (Pct.cast_decoded ""); userinfo=userinfo }
    | Some _ -> { uri with userinfo=userinfo }
  in
  match uri.userinfo, password with
  | None, None -> uri
  | None, Some _ -> result (Some ("",password))
  | Some (user,_), _ -> result (Some (user, password))

let port uri = uri.port
let with_port uri port =
  match host uri with
  | Some _ -> { uri with port=port }
  | None -> begin
     match port with
     | None -> { uri with host=None; port=None }
     | Some _ -> { uri with host=Some (Pct.cast_decoded ""); port=port }
  end

(* Return the path component *)
let path ?(pct_encoder=pct_encoder ()) uri = Pct.uncast_encoded (match uri.scheme with
  | None -> encoded_of_path ~component:pct_encoder.path uri.path
  | Some s -> encoded_of_path ~scheme:(Pct.uncast_decoded s) ~component:pct_encoder.path uri.path)
let with_path uri path =
  let path = path_of_encoded path in
  match host uri, path with
  | None, _ | Some _, "/"::_ | Some _, [] -> { uri with path=path }
  | Some _, _  -> { uri with path="/"::path }

let fragment uri = get_decoded_opt uri.fragment
let with_fragment uri =
  function
  |None -> { uri with fragment=None }
  |Some frag -> { uri with fragment=Some (Pct.cast_decoded frag) }

let query uri = Query.kv uri.query
let verbatim_query ?(pct_encoder=pct_encoder ()) uri = Query.(match uri.query with
  | Raw (qs,_) -> qs
  | KV [] -> None
  | KV kv -> Some (encoded_of_query ?scheme:(scheme uri) ~pct_encoder kv)
)
let get_query_param' uri k = Query.(find (kv uri.query) k)
let get_query_param uri k =
  match get_query_param' uri k with
  |None -> None
  |Some v -> Some (String.concat "," v)

let with_query uri query = { uri with query=Query.KV query }
let q_s q = List.map (fun (k,v) -> k,[v]) q
let with_query' uri query = with_query uri (q_s query)
let add_query_param uri p = Query.({ uri with query=KV (p::(kv uri.query)) })
let add_query_param' uri (k,v) =
  Query.({ uri with query=KV ((k,[v])::(kv uri.query)) })
let add_query_params uri ps = Query.({ uri with query=KV (ps@(kv uri.query)) })
let add_query_params' uri ps =
  Query.({ uri with query=KV ((q_s ps)@(kv uri.query)) })
let remove_query_param uri k = Query.(
  { uri with query=KV (List.filter (fun (k',_) -> k<>k') (kv uri.query)) }
)

let with_uri ?scheme ?userinfo ?host ?port ?path ?query ?fragment uri =
  let with_path_opt u o =
    match o with
    | None -> with_path u ""
    | Some p -> with_path u p
  in
  let with_query_opt u o =
    match o with
    | None -> with_query u []
    | Some q -> with_query u q
  in
  let with_ f o u =
    match o with
    | None -> u
    | Some x -> f u x
  in
  with_ with_scheme scheme uri
  |> with_ with_userinfo userinfo
  |> with_ with_host host
  |> with_ with_port port
  |> with_ with_path_opt path
  |> with_ with_query_opt query
  |> with_ with_fragment fragment

(* Construct encoded path and query components *)
let path_and_query uri =
  match (path uri), (query uri) with
  |"", [] -> "/" (* TODO: What about same document? (/) *)
  |"", q -> (* TODO: What about same document? (/) *)
    let scheme = uncast_opt uri.scheme in
    Printf.sprintf "/?%s" (encoded_of_query ?scheme q)
  |p, [] -> p
  |p, q ->
    let scheme = uncast_opt uri.scheme in
    Printf.sprintf "%s?%s" p (encoded_of_query ?scheme q)

(* TODO: functions to add and remove from a URI *)

(* Resolve a URI wrt a base URI <http://tools.ietf.org/html/rfc3986#section-5.2> *)
let resolve schem base uri =
  let schem = Some (Pct.cast_decoded (match scheme base with
      | None ->  schem
      | Some scheme -> scheme
    )) in
  normalize schem
    Path.(match scheme uri, userinfo uri, host uri with
    | Some _, _, _ ->
      {uri with path=remove_dot_segments uri.path}
    | None, Some _, _
    | None, _, Some _ ->
      {uri with scheme=base.scheme; path=remove_dot_segments uri.path}
    | None, None, None ->
      let uri = {uri with scheme=base.scheme; userinfo=base.userinfo;
                          host=base.host; port=base.port} in
      let path_str = path uri in
      if path_str=""
      then { uri with
             path=base.path;
             query=match uri.query with
               | Query.Raw (None,_) | Query.KV [] -> base.query
               | _ -> uri.query
           }
      else if path_str.[0]='/'
      then {uri with path=remove_dot_segments uri.path}
      else {uri with
        path=remove_dot_segments (merge base.host base.path uri.path);
      }
    )

let canonicalize uri =
  let uri = resolve "" empty uri in
  let module Scheme =
    (val (module_of_scheme (uncast_opt uri.scheme)) : Scheme) in
  { uri with
    port=Scheme.canonicalize_port uri.port;
    path=Scheme.canonicalize_path uri.path;
  }

let pp ppf uri = Format.pp_print_string ppf (to_string uri)
let pp_hum ppf uri = Format.pp_print_string ppf (to_string uri)

module Parser = struct
  open Angstrom

  let string_of_char = String.make 1

  let string_of_char_list chars =
    String.concat "" (List.map string_of_char chars)

  let scheme =
    lift
      (fun s -> Some (Pct.decode (Pct.cast_encoded s)))
      (take_while (fun c -> c <> ':' && c <> '/' && c <> '?' && c <> '#')
      <* char ':')
    <|> return None

  let is_digit = function '0' .. '9' -> true | _ -> false

  let hex_digit =
    satisfy (function
        | '0' .. '9' | 'A' .. 'F' | 'a' .. 'f' ->
          true
        | _ ->
          false)

  let hexadecimal = lift string_of_char_list (many hex_digit)

  let c_dot = char '.'

  let c_at = char '@'

  let c_colon = char ':'

  let dec_octet =
    take_while1 (function '0' .. '9' -> true | _ -> false) >>= fun num ->
    if int_of_string num < 256 then
      return num
    else
      fail "invalid octect"

  let ipv4_address =
    lift2
      (fun three one -> String.concat "." three ^ "." ^ one)
      (count 3 (dec_octet <* c_dot))
      dec_octet

  (* -- after double colon, IPv4 dotted notation could appear anywhere *)
  let after_double_colon =
    fix (fun f ->
        list [ ipv4_address ]
        <|> lift2 (fun x y -> x :: y) hexadecimal (c_colon *> f <|> return []))

  let double_colon count =
    after_double_colon >>= (fun rest ->
    let filler_length = 8 - count - List.length rest in
    if filler_length <= 0 then
      fail "too many parts in IPv6 address"
    else
      return ("" :: rest))
    <|> return [""]

  let rec part = function
    | 7 ->
      (* max 8 parts in an IPv6 address *)
      lift (fun x -> [ x ]) hexadecimal
    | 6 ->
      (* after 6 parts it could end in IPv4 dotted notation *)
      list [ ipv4_address ] <|> hex_part 6
    | n ->
      hex_part n

  and hex_part n =
    lift2
      (fun x y -> x :: y)
      hexadecimal
      (c_colon *> (c_colon *> double_colon (n + 1) <|> part (n + 1)))

  let rec split_with f xs =
    match xs with
    | [] ->
      [], []
    | y :: ys ->
      if f y then
        let zs, ts = split_with f ys in
        y :: zs, ts
      else
        [], xs

  let ipv6 =
    let format_addr segments =
      let before_double_colon, after_double_colon =
        split_with (fun segment -> segment <> "") segments
      in
      let before = String.concat ":" before_double_colon in
      let res =
        match after_double_colon with
        | "" :: xs ->
          before ^ "::" ^ String.concat ":" xs
        | _ ->
          before
      in
      res
    in
    lift format_addr (c_colon *> c_colon *> double_colon 0 <|> part 0)

  let ipv6_address =
    lift3
      (fun lb ip rb ->
        String.concat "" [ string_of_char lb; ip; string_of_char rb ])
      (char '[')
      ipv6
      (char ']')

  let pct_encoded =
    lift2
      (fun pct digits -> string_of_char_list (pct :: digits))
      (char '%')
      (count 2 hex_digit)

  let sub_delims =
    satisfy (function
        | '!' | '$' | '&' | '\'' | '(' | ')' | '*' | '+' | ',' | ';' | '=' ->
          true
        | _ ->
          false)

  let unreserved =
    (* "[A-Za-z0-9-._~]" *)
    satisfy (function
        | 'A' .. 'Z' | 'a' .. 'z' | '0' .. '9' | '-' | '.' | '_' | '~' ->
          true
        | _ ->
          false)

  let reg_name =
    lift
      (String.concat "")
      (many
         (choice
            [ string_of_char <$> unreserved
            ; pct_encoded
            ; string_of_char <$> sub_delims
            ]))

  let host =
    lift
      (fun s -> Pct.decode (Pct.cast_encoded s))
      (choice
         [ reg_name; ipv4_address; ipv6_address (* | ipv4_literal TODO *) ])

  let userinfo =
    lift
      (fun x ->
        let s = String.concat "" x in
        Some (Userinfo.userinfo_of_encoded s))
      (many
         (choice
            [ string_of_char <$> unreserved
            ; pct_encoded
            ; string_of_char <$> sub_delims
            ; string_of_char <$> c_colon
            ])
      <* c_at)
    <|> return None

  let port =
    peek_char >>= function
    | Some ':' ->
      c_colon *> take_while is_digit >>| fun port ->
      let decoded = Pct.decode (Pct.cast_encoded port) in
      (try Some (int_of_string (Pct.uncast_decoded decoded)) with _ -> None)
    | Some _ | None ->
      return None

  let authority =
    string "//"
    *> lift3
         (fun userinfo host port -> userinfo, Some host, port)
         userinfo
         host
         port
    <|> return (None, None, None)

  let path =
    lift
      Path.path_of_encoded
      (take_while (function '?' | '#' -> false | _ -> true))

  let query =
    lift
      Query.of_raw
      (char '?' *> take_till (function '#' -> true | _ -> false))
    <|> return (Query.Raw (None, Lazy.from_val []))

  let fragment =
    lift
      (fun s -> Some (Pct.decode (Pct.cast_encoded s)))
      (char '#' *> take_while (fun _ -> true))
    <|> return None

  let _uri_reference =
    lift4
      (fun scheme (userinfo, host, port) path query fragment ->
        normalize scheme { scheme; userinfo; host; port; path; query; fragment })
      scheme
      authority
      path
      query
    <*> fragment

  (* XXX(anmonteiro): For compatibility reasons with the old regex parser, we
   * only parse until the first newline character and drop everything else
   * after that *)
  let uri_reference =
    take_while (function | '\n' -> false | _ -> true) >>| fun s ->
      match Angstrom.parse_string ~consume:All _uri_reference s with
      | Ok t -> t
      | Error _ ->
        (* Shouldn't really happen if the parser is forgiving. *)
        empty
end

let of_string s =
  (* To preserve the old regex parser's behavior, we only parse a prefix, and
   * stop whenever we can't parse more. *)
  match Angstrom.parse_string ~consume:Prefix Parser.uri_reference s with
  | Ok t -> t
  | Error _ ->
    (* Shouldn't really happen if the parser is forgiving. *)
    empty<|MERGE_RESOLUTION|>--- conflicted
+++ resolved
@@ -28,11 +28,8 @@
   | `Query_key
   | `Query_value
   | `Fragment
-<<<<<<< HEAD
   | `Generic
-=======
   | `Custom of (component * string * string) (* (component * safe chars * unsafe chars) *)
->>>>>>> 3a213013
 ]
 
 type pct_encoder = {
@@ -166,9 +163,6 @@
     | `Query_value -> safe_chars_for_query_value
     | `Fragment -> safe_chars_for_fragment
     | `Scheme -> safe_chars_for_scheme
-<<<<<<< HEAD
-    | `Generic
-=======
     | `Custom ((component : component), safe, unsafe) ->
        let safe_chars = safe_chars_for_component component in
        for i = 0 to String.length safe - 1 do
@@ -180,7 +174,7 @@
          safe_chars.(c) <- false
        done;
        safe_chars
->>>>>>> 3a213013
+    | `Generic
     | _ -> safe_chars
 
   let normalize_host hso = hso
