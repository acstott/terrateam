open Uri

module Derived =
struct

	open Sexplib0.Sexp_conv

	type component = [
	  | `Scheme
	  | `Authority
	  | `Userinfo (* subcomponent of authority in some schemes *)
	  | `Host (* subcomponent of authority in some schemes *)
	  | `Path
	  | `Query
	  | `Query_key
	  | `Query_value
	  | `Fragment
	] [@@deriving sexp]

	type t = {
          scheme: string option [@default None] [@sexp_drop_default];
          userinfo: string option [@default None] [@sexp_drop_default];
          host: string option [@default None] [@sexp_drop_default];
          port: int option [@default None] [@sexp_drop_default];
          path: string [@default ""] [@sexp_drop_default];
          query: (string * string list) sexp_list;
          fragment: string option [@default None] [@sexp_drop_default]
	} [@@deriving sexp]

end

open Derived

let component_of_sexp = component_of_sexp
let sexp_of_component = sexp_of_component

let t_of_sexp sexp =
	let t = t_of_sexp sexp in
	Uri.make
		?scheme:t.scheme
		?userinfo:t.userinfo
		?host:t.host
		?port:t.port
		~path:t.path
		~query:t.query
		?fragment:t.fragment
		()

let sexp_of_t t =
	sexp_of_t {
<<<<<<< HEAD
		s_scheme = scheme t;
		s_userinfo = userinfo t;
		s_host = host t;
		s_port = port t;
		s_path = path t;
		s_query = query t;
		s_fragment = fragment t
	}

type t = Uri.t
=======
		scheme = scheme t;
		userinfo = userinfo t;
		host = host t;
		port = port t;
		path = path t;
		query = query t;
		fragment = fragment t
	}
>>>>>>> 7bc3bb4a
<|MERGE_RESOLUTION|>--- conflicted
+++ resolved
@@ -48,18 +48,6 @@
 
 let sexp_of_t t =
 	sexp_of_t {
-<<<<<<< HEAD
-		s_scheme = scheme t;
-		s_userinfo = userinfo t;
-		s_host = host t;
-		s_port = port t;
-		s_path = path t;
-		s_query = query t;
-		s_fragment = fragment t
-	}
-
-type t = Uri.t
-=======
 		scheme = scheme t;
 		userinfo = userinfo t;
 		host = host t;
@@ -68,4 +56,5 @@
 		query = query t;
 		fragment = fragment t
 	}
->>>>>>> 7bc3bb4a
+
+type t = Uri.t